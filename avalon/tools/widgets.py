--- conflicted
+++ resolved
@@ -347,25 +347,12 @@
     def __init__(self, parent):
         super(OptionBox, self).__init__(parent)
 
-<<<<<<< HEAD
-        layout = self.layout()
-        if not layout:
-            layout = QtWidgets.QHBoxLayout(self)
-        layout.setContentsMargins(0, 0, 0, 0)
-        self.setLayout(layout)
-
-=======
->>>>>>> dd5aca62
         self.setAlignment(QtCore.Qt.AlignCenter)
 
         icon = qtawesome.icon("fa.sticky-note-o", color="#c6c6c6")
         pixmap = icon.pixmap(18, 18)
         self.setPixmap(pixmap)
 
-<<<<<<< HEAD
-        self.setMouseTracking(True)
-=======
->>>>>>> dd5aca62
         self.setStyleSheet("background: transparent;")
 
 
