import re
import logging
import collections

from ...vendor.Qt import QtCore, QtWidgets
from ...vendor import qtawesome as awesome
from ... import io
from ... import style

log = logging.getLogger(__name__)


class Node(dict):
    """A node that can be represented in a tree view.

    The node can store data just like a dictionary.

    >>> data = {"name": "John", "score": 10}
    >>> node = Node(data)
    >>> assert node["name"] == "John"

    """

    def __init__(self, data=None):
        super(Node, self).__init__()

        self._children = list()
        self._parent = None

        if data is not None:
            assert isinstance(data, dict)
            self.update(data)

    def childCount(self):
        return len(self._children)

    def child(self, row):

        if row >= len(self._children):
            log.warning("Invalid row as child: {0}".format(row))
            return

        return self._children[row]

    def children(self):
        return self._children

    def parent(self):
        return self._parent

    def row(self):
        """
        Returns:
             int: Index of this node under parent"""
        if self._parent is not None:
            siblings = self.parent().children()
            return siblings.index(self)

    def add_child(self, child):
        """Add a child to this node"""
        child._parent = self
        self._children.append(child)


class TreeModel(QtCore.QAbstractItemModel):

    COLUMNS = list()
    NodeRole = QtCore.Qt.UserRole + 1

    def __init__(self, parent=None):
        super(TreeModel, self).__init__(parent)
        self._root_node = Node()

    def rowCount(self, parent):
        if parent.isValid():
            node = parent.internalPointer()
        else:
            node = self._root_node

        return node.childCount()

    def columnCount(self, parent):
        return len(self.COLUMNS)

    def data(self, index, role):

        if not index.isValid():
            return None

        if role == QtCore.Qt.DisplayRole or role == QtCore.Qt.EditRole:

            node = index.internalPointer()
            column = index.column()

            key = self.COLUMNS[column]
            return node.get(key, None)

        if role == self.NodeRole:
            return index.internalPointer()

    def setData(self, index, value, role=QtCore.Qt.EditRole):
        """Change the data on the nodes.

        Returns:
            bool: Whether the edit was successful
        """

        if index.isValid():
            if role == QtCore.Qt.EditRole:

                node = index.internalPointer()
                column = index.column()
                key = self.COLUMNS[column]
                node[key] = value

                self.dataChanged.emit(index, index)

                # must return true if successful
                return True

        return False

    def setColumns(self, keys):
        assert isinstance(keys, (list, tuple))
        self.COLUMNS = keys

    def headerData(self, section, orientation, role):

        if role == QtCore.Qt.DisplayRole:
            if section < len(self.COLUMNS):
                return self.COLUMNS[section]

        super(TreeModel, self).headerData(section, orientation, role)

    def flags(self, index):
        return (
            QtCore.Qt.ItemIsEnabled |
            QtCore.Qt.ItemIsSelectable
        )

    def parent(self, index):

        node = index.internalPointer()
        parent_node = node.parent()

        # If it has no parents we return invalid
        if parent_node == self._root_node or not parent_node:
            return QtCore.QModelIndex()

        return self.createIndex(parent_node.row(), 0, parent_node)

    def index(self, row, column, parent):
        """Return index for row/column under parent"""

        if not parent.isValid():
            parentNode = self._root_node
        else:
            parentNode = parent.internalPointer()

        childItem = parentNode.child(row)
        if childItem:
            return self.createIndex(row, column, childItem)
        else:
            return QtCore.QModelIndex()

    def add_child(self, node, parent=None):
        if parent is None:
            parent = self._root_node

        parent.add_child(node)

    def column_name(self, column):
        """Return column key by index"""

        if column < len(self.COLUMNS):
            return self.COLUMNS[column]

    def clear(self):
        self.beginResetModel()
        self._root_node = Node()
        self.endResetModel()


class TasksModel(TreeModel):
    """A model listing the tasks combined for a list of assets"""

    COLUMNS = ["name", "count"]

    def __init__(self):
        super(TasksModel, self).__init__()
        self._num_assets = 0
        self._icons = {
<<<<<<< HEAD
            "__default__": awesome.icon("fa.folder-o", color=style.default)
=======
            "folder": awesome.icon("fa.folder-o", color=style.colors.default)
>>>>>>> d7c4498b
        }

        self._get_task_icons()

    def _get_task_icons(self):
        # Get the project configured icons from database
        project = io.find_one({"type": "project"})
        tasks = project['config'].get('tasks', [])
        for task in tasks:
            icon_name = task.get("icon", None)
            if icon_name:
                icon = awesome.icon("fa.{}".format(icon_name),
                                    color=style.default)
                self._icons[task["name"]] = icon

    def set_assets(self, asset_ids):
        """Set assets to track by their database id

        Arguments:
            asset_ids (list): List of asset ids.

        """

        assets = list()
        for asset_id in asset_ids:
            asset = io.find_one({"_id": asset_id, "type": "asset"})
            assert asset, "Asset not found by id: {0}".format(asset_id)
            assets.append(asset)

        self._num_assets = len(assets)

        tasks = collections.Counter()
        for asset in assets:
            asset_tasks = asset.get("data", {}).get("tasks", [])
            tasks.update(asset_tasks)

        self.clear()
        self.beginResetModel()

        default_icon = self._icons["__default__"]
        for task, count in sorted(tasks.items()):
            icon = self._icons.get(task, default_icon)

            node = Node({
                "name": task,
                "count": count,
                "icon": icon
            })

            self.add_child(node)

        self.endResetModel()

    def headerData(self, section, orientation, role):

        # Override header for count column to show amount of assets
        # it is listing the tasks for
        if role == QtCore.Qt.DisplayRole:
            if orientation == QtCore.Qt.Horizontal:
                if section == 1:  # count column
                    return "count ({0})".format(self._num_assets)

        return super(TasksModel, self).headerData(section, orientation, role)

    def data(self, index, role):

        if not index.isValid():
            return

        # Add icon to the first column
        if role == QtCore.Qt.DecorationRole:
            if index.column() == 0:
                return index.internalPointer()['icon']

        return super(TasksModel, self).data(index, role)


class DeselectableTreeView(QtWidgets.QTreeView):
    """A tree view that deselects on clicking on an empty area in the view"""

    def mousePressEvent(self, event):

        index = self.indexAt(event.pos())
        if not index.isValid():
            # clear the selection
            self.clearSelection()
            # clear the current index
            self.setCurrentIndex(QtCore.QModelIndex())

        QtWidgets.QTreeView.mousePressEvent(self, event)


class ExactMatchesFilterProxyModel(QtCore.QSortFilterProxyModel):
    """Filter model to where key column's value is in the filtered tags"""

    def __init__(self, *args, **kwargs):
        super(ExactMatchesFilterProxyModel, self).__init__(*args, **kwargs)
        self._filters = set()

    def setFilters(self, filters):
        self._filters = set(filters)

    def filterAcceptsRow(self, source_row, source_parent):

        # No filter
        if not self._filters:
            return True

        else:
            model = self.sourceModel()
            column = self.filterKeyColumn()
            idx = model.index(source_row, column, source_parent)
            data = model.data(idx, self.filterRole())
            if data in self._filters:
                return True
            else:
                return False


class RecursiveSortFilterProxyModel(QtCore.QSortFilterProxyModel):
    """Filters to the regex if any of the children matches allow parent"""
    def filterAcceptsRow(self, row, parent):

        regex = self.filterRegExp()
        if not regex.isEmpty():
            pattern = regex.pattern()
            model = self.sourceModel()
            source_index = model.index(row, self.filterKeyColumn(), parent)
            if source_index.isValid():

                # Check current index itself
                key = model.data(source_index, self.filterRole())
                if re.search(pattern, key, re.IGNORECASE):
                    return True

                # Check children
                rows = model.rowCount(source_index)
                for i in range(rows):
                    if self.filterAcceptsRow(i, source_index):
                        return True

                # Otherwise filter it
                return False

        return super(RecursiveSortFilterProxyModel,
                     self).filterAcceptsRow(row, parent)<|MERGE_RESOLUTION|>--- conflicted
+++ resolved
@@ -190,11 +190,8 @@
         super(TasksModel, self).__init__()
         self._num_assets = 0
         self._icons = {
-<<<<<<< HEAD
-            "__default__": awesome.icon("fa.folder-o", color=style.default)
-=======
-            "folder": awesome.icon("fa.folder-o", color=style.colors.default)
->>>>>>> d7c4498b
+            "__default__": awesome.icon("fa.folder-o",
+                                        color=style.colors.default)
         }
 
         self._get_task_icons()
@@ -207,7 +204,7 @@
             icon_name = task.get("icon", None)
             if icon_name:
                 icon = awesome.icon("fa.{}".format(icon_name),
-                                    color=style.default)
+                                    color=style.colors.default)
                 self._icons[task["name"]] = icon
 
     def set_assets(self, asset_ids):
