--- conflicted
+++ resolved
@@ -190,11 +190,7 @@
         super(TasksModel, self).__init__()
         self._num_assets = 0
         self._icons = {
-<<<<<<< HEAD
-            "__default__": awesome.icon("fa.folder-o", color=style.default)
-=======
             "folder": awesome.icon("fa.folder-o", color=style.colors.default)
->>>>>>> ffe89c99
         }
 
         self._get_task_icons()
