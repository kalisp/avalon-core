from ... import io
<<<<<<< HEAD
from ..projectmanager import style
from ..projectmanager.model import TreeModel, Node
=======
from ..projectmanager.model import (
    TreeModel,
    Node
)
>>>>>>> d7c4498b
from ...vendor.Qt import QtCore
from ...vendor import qtawesome as qta
from ... import style

from . import lib


class SubsetsModel(TreeModel):
    COLUMNS = ["subset",
               "family",
               "version",
               "time",
               "author",
               "frames",
               "duration",
               "handles",
               "step"]

    def __init__(self, parent=None):
        super(SubsetsModel, self).__init__(parent=parent)
        self._asset_id = None
        self._icons = {"subset": qta.icon("fa.file-o",
                                          color=style.colors.default)}

    def set_asset(self, asset_id):
        self._asset_id = asset_id
        self.refresh()

    def setData(self, index, value, role=QtCore.Qt.EditRole):

        # Trigger additional edit when `version` column changed
        # because it also updates the information in other columns
        if index.column() == 2:
            node = index.internalPointer()
            parent = node["_id"]
            version = io.find_one({"name": value,
                                   "type": "version",
                                   "parent": parent})
            self.set_version(index, version)

        return super(SubsetsModel, self).setData(index, value, role)

    def set_version(self, index, version):
        """Update the version data of the given index.

        Arguments:
            version (dict) Version document in the database. """

        assert isinstance(index, QtCore.QModelIndex)
        if not index.isValid():
            return

        node = index.internalPointer()
        assert version['parent'] == node['_id'], ("Version does not "
                                                  "belong to subset")

        # Get the data from the version
        version_data = version.get("data", dict())

        # Compute frame ranges (if data is present)
        start = version_data.get("startFrame", None)
        end = version_data.get("endFrame", None)
        handles = version_data.get("handles", None)
        if start is not None and end is not None:
            # Remove superfluous zeros from numbers (3.0 -> 3) to improve
            # readability for most frame ranges
            start_clean = ('%f' % start).rstrip('0').rstrip('.')
            end_clean = ('%f' % end).rstrip('0').rstrip('.')
            frames = "{0}-{1}".format(start_clean, end_clean)
            duration = end - start + 1
        else:
            frames = None
            duration = None

        family = version_data.get("families", [None])[0]
        family_config = lib.get(lib.FAMILY_CONFIG, family)

        node.update({
            "version": version['name'],
            "version_document": version,
            "author": version_data.get("author", None),
            "time": version_data.get("time", None),
            "family": family,
            "familyLabel": family_config.get("label", family),
            "familyIcon": family_config.get('icon', None),
            "startFrame": start,
            "endFrame": end,
            "duration": duration,
            "handles": handles,
            "frames": frames,
            "step": version_data.get("step", None)
        })

    def refresh(self):

        self.clear()
        self.beginResetModel()
        if not self._asset_id:
            self.endResetModel()
            return

        row = 0
        for subset in io.find({"type": "subset",
                               "parent": self._asset_id}):

            last_version = io.find_one({"type": "version",
                                        "parent": subset['_id']},
                                       sort=[("name", -1)])
            if not last_version:
                # No published version for the subset
                continue

            data = subset.copy()
            data['subset'] = data['name']

            node = Node()
            node.update(data)

            self.add_child(node)

            # Set the version information
            index = self.index(row, 0, parent=QtCore.QModelIndex())
            self.set_version(index, last_version)

            row += 1

        self.endResetModel()

    def data(self, index, role):

        if not index.isValid():
            return

        if role == QtCore.Qt.DisplayRole:
            if index.column() == 1:
                # Show familyLabel instead of family
                node = index.internalPointer()
                return node.get("familyLabel", None)

        if role == QtCore.Qt.DecorationRole:

            # Add icon to subset column
            if index.column() == 0:
                return self._icons['subset']

            # Add icon to family column
            if index.column() == 1:
                node = index.internalPointer()
                return node.get("familyIcon", None)

        return super(SubsetsModel, self).data(index, role)

    def flags(self, index):
        flags = QtCore.Qt.ItemIsEnabled | QtCore.Qt.ItemIsSelectable

        # Make the version column editable
        if index.column() == 2:  # version column
            flags |= QtCore.Qt.ItemIsEditable

        return flags


class FamiliesFilterProxyModel(QtCore.QSortFilterProxyModel):
    """Filters to specified families"""

    def __init__(self, *args, **kwargs):
        super(FamiliesFilterProxyModel, self).__init__(*args, **kwargs)
        self._families = set()

    def familyFilter(self):
        return self._families

    def setFamiliesFilter(self, values):
        """Set the families to include"""
        assert isinstance(values, (tuple, list, set))
        self._families = set(values)
        self.invalidateFilter()

    def filterAcceptsRow(self, row=0, parent=QtCore.QModelIndex()):

        if not self._families:
            return False

        model = self.sourceModel()
        index = model.index(row, 0, parent=parent)

        # Ensure index is valid
        if not index.isValid() or index is None:
            return True

        # Get the node data and validate
        node = model.data(index, TreeModel.NodeRole)
        family = node.get("family", None)

        if not family:
            return True

        # We want to keep the families which are not in the list
        return family in self._families<|MERGE_RESOLUTION|>--- conflicted
+++ resolved
@@ -1,16 +1,11 @@
-from ... import io
-<<<<<<< HEAD
-from ..projectmanager import style
-from ..projectmanager.model import TreeModel, Node
-=======
+from ... import io, style
+from ...vendor.Qt import QtCore
+from ...vendor import qtawesome as qta
+
 from ..projectmanager.model import (
     TreeModel,
     Node
 )
->>>>>>> d7c4498b
-from ...vendor.Qt import QtCore
-from ...vendor import qtawesome as qta
-from ... import style
 
 from . import lib
 
