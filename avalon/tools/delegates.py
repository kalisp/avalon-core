import time
from datetime import datetime
import logging
import numbers

from ..vendor.Qt import QtWidgets, QtCore, QtGui
from .. import io
from . import lib
from ..lib import MasterVersionType
from .models import TreeModel

log = logging.getLogger(__name__)


class VersionDelegate(QtWidgets.QStyledItemDelegate):
    """A delegate that display version integer formatted as version string."""

    version_changed = QtCore.Signal()
    first_run = False
    lock = False

    def displayText(self, value, locale):
        if isinstance(value, MasterVersionType):
            return lib.format_version(value, True)
        assert isinstance(value, numbers.Integral), (
            "Version is not integer. \"{}\" {}".format(value, str(type(value)))
        )
        return lib.format_version(value)

    def createEditor(self, parent, option, index):
        item = index.data(TreeModel.ItemRole)
        if item.get("isGroup") or item.get("isMerged"):
            return

        editor = QtWidgets.QComboBox(parent)

        def commit_data():
            if not self.first_run:
                self.commitData.emit(editor)  # Update model data
                self.version_changed.emit()   # Display model data
        editor.currentIndexChanged.connect(commit_data)

        self.first_run = True
        self.lock = False

        return editor

    def setEditorData(self, editor, index):
        if self.lock:
            # Only set editor data once per delegation
            return

        editor.clear()

        # Current value of the index
        item = index.data(TreeModel.ItemRole)
        value = index.data(QtCore.Qt.DisplayRole)
        if item["version_document"]["type"] != "master_version":
            assert isinstance(value, numbers.Integral), (
                "Version is not integer"
            )

        # Add all available versions to the editor
        parent_id = item["version_document"]["parent"]
<<<<<<< HEAD
        versions = list(io.find(
            {
                "type": "version",
                "parent": parent_id
            },
            sort=[("name", 1)]
        ))

        master_version = io.find_one({
            "type": "master_version",
            "parent": parent_id
        })

        doc_for_master_version = None

        selected = None
        items = []
        for version in versions:
            if (
                master_version and
                doc_for_master_version is None and
                master_version["version_id"] == version["_id"]
            ):
                doc_for_master_version = version

            label = lib.format_version(version["name"])
            item = QtGui.QStandardItem(label)
            item.setData(version, QtCore.Qt.UserRole)
            items.append(item)

            if version["name"] == value:
                selected = item

        if master_version and doc_for_master_version:
            version_name = doc_for_master_version["name"]
            label = lib.format_version(version_name, True)
            if isinstance(value, MasterVersionType):
                index = len(versions)
            master_version["data"] = doc_for_master_version["data"]
            master_version["name"] = MasterVersionType(version_name)

            item = QtGui.QStandardItem(label)
            item.setBackground(QtGui.QColor(60, 60, 60))
            item.setData(master_version, QtCore.Qt.UserRole)
            items.append(item)

        # Reverse items so latest versions be upper
        items = list(reversed(items))
        for item in items:
            editor.model().appendRow(item)

        index = 0
        if selected:
            index = selected.row()
=======
        versions = io.find({"type": "version", "parent": parent_id},
                           sort=[("name", 1)])
        index = 0
        enum_index = 0
        for version in versions:
            version_tags = version["data"].get("tags") or []
            if "deleted" in version_tags:
                continue

            label = self._format_version(version["name"])
            editor.addItem(label, userData=version)

            if version["name"] == value:
                index = enum_index

            enum_index += 1
>>>>>>> b24b5a39

        # Will trigger index-change signal
        editor.setCurrentIndex(index)
        self.first_run = False
        self.lock = True

    def setModelData(self, editor, model, index):
        """Apply the integer version back in the model"""
        version = editor.itemData(editor.currentIndex())
<<<<<<< HEAD
        value = version["name"]
        model.setData(index, value)
=======
        model.setData(index, version["name"])


def pretty_date(t, now=None, strftime="%b %d %Y %H:%M"):
    """Parse datetime to readable timestamp

    Within first ten seconds:
        - "just now",
    Within first minute ago:
        - "%S seconds ago"
    Within one hour ago:
        - "%M minutes ago".
    Within one day ago:
        - "%H:%M hours ago"
    Else:
        "%Y-%m-%d %H:%M:%S"

    """

    assert isinstance(t, datetime)
    if now is None:
        now = datetime.now()
    assert isinstance(now, datetime)
    diff = now - t

    second_diff = diff.seconds
    day_diff = diff.days

    # future (consider as just now)
    if day_diff < 0:
        return "just now"

    # history
    if day_diff == 0:
        if second_diff < 10:
            return "just now"
        if second_diff < 60:
            return str(second_diff) + " seconds ago"
        if second_diff < 120:
            return "a minute ago"
        if second_diff < 3600:
            return str(second_diff // 60) + " minutes ago"
        if second_diff < 86400:
            minutes = (second_diff % 3600) // 60
            hours = second_diff // 3600
            return "{0}:{1:02d} hours ago".format(hours, minutes)

    return t.strftime(strftime)


def pretty_timestamp(t, now=None):
    """Parse timestamp to user readable format

    >>> pretty_timestamp("20170614T151122Z", now="20170614T151123Z")
    'just now'

    >>> pretty_timestamp("20170614T151122Z", now="20170614T171222Z")
    '2:01 hours ago'

    Args:
        t (str): The time string to parse.
        now (str, optional)

    Returns:
        str: human readable "recent" date.

    """

    if now is not None:
        try:
            now = time.strptime(now, "%Y%m%dT%H%M%SZ")
            now = datetime.fromtimestamp(time.mktime(now))
        except ValueError as e:
            log.warning("Can't parse 'now' time format: {0} {1}".format(t, e))
            return None

    if isinstance(t, float):
        dt = datetime.fromtimestamp(t)
    else:
        # Parse the time format as if it is `str` result from
        # `pyblish.lib.time()` which usually is stored in Avalon database.
        try:
            t = time.strptime(t, "%Y%m%dT%H%M%SZ")
        except ValueError as e:
            log.warning("Can't parse time format: {0} {1}".format(t, e))
            return None
        dt = datetime.fromtimestamp(time.mktime(t))

    # prettify
    return pretty_date(dt, now=now)


class PrettyTimeDelegate(QtWidgets.QStyledItemDelegate):
    """A delegate that displays a timestamp as a pretty date.

    This displays dates like `pretty_date`.

    """

    def displayText(self, value, locale):

        if value is None:
            # Ignore None value
            return

        return pretty_timestamp(value)
>>>>>>> b24b5a39
<|MERGE_RESOLUTION|>--- conflicted
+++ resolved
@@ -62,7 +62,6 @@
 
         # Add all available versions to the editor
         parent_id = item["version_document"]["parent"]
-<<<<<<< HEAD
         versions = list(io.find(
             {
                 "type": "version",
@@ -117,24 +116,6 @@
         index = 0
         if selected:
             index = selected.row()
-=======
-        versions = io.find({"type": "version", "parent": parent_id},
-                           sort=[("name", 1)])
-        index = 0
-        enum_index = 0
-        for version in versions:
-            version_tags = version["data"].get("tags") or []
-            if "deleted" in version_tags:
-                continue
-
-            label = self._format_version(version["name"])
-            editor.addItem(label, userData=version)
-
-            if version["name"] == value:
-                index = enum_index
-
-            enum_index += 1
->>>>>>> b24b5a39
 
         # Will trigger index-change signal
         editor.setCurrentIndex(index)
@@ -144,10 +125,6 @@
     def setModelData(self, editor, model, index):
         """Apply the integer version back in the model"""
         version = editor.itemData(editor.currentIndex())
-<<<<<<< HEAD
-        value = version["name"]
-        model.setData(index, value)
-=======
         model.setData(index, version["name"])
 
 
@@ -253,5 +230,4 @@
             # Ignore None value
             return
 
-        return pretty_timestamp(value)
->>>>>>> b24b5a39
+        return pretty_timestamp(value)