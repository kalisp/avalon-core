--- conflicted
+++ resolved
@@ -3,7 +3,7 @@
 import inspect
 
 from ...vendor import Qt
-from ...vendor.Qt import QtWidgets, QtCore, QtCompat
+from ...vendor.Qt import QtWidgets, QtCore, QtGui
 from ...vendor import qtawesome
 from ... import io
 from ... import api
@@ -226,7 +226,6 @@
                     set(found_combinations) & set(_found_combinations)
                 )
 
-<<<<<<< HEAD
         if not one_item_selected:
             # Filter loaders from first subset by intersected combinations
             for repre, loader in first_loaders:
@@ -234,81 +233,23 @@
                     continue
 
                 loaders.append((repre, loader))
-=======
-        # Get selected rows
-        selection = self.view.selectionModel()
-        rows = selection.selectedRows(column=0)
-        # Ensure active point index is also used as first column so we can
-        # correctly push it to the end in the rows list.
-        point_index = point_index.sibling(point_index.row(), 0)
-        # Ensure point index is run first.
-        try:
-            rows.remove(point_index)
-        except ValueError:
-            pass
-        rows.insert(0, point_index)
-
-        # Enable optional action when only one item being selected
-        enable_option = len(rows) == 1
-
-        def sorter(value):
-            """Sort the Loaders by their order and then their name"""
-            Plugin = value[1]
-            return Plugin.order, Plugin.__name__
-
-        # List the available loaders
+
         menu = OptionalMenu(self)
-        for representation, loader in sorted(loaders, key=sorter):
-
-            # Label
-            label = getattr(loader, "label", None)
-            if label is None:
-                label = loader.__name__
-
-            # Add the representation as suffix
-            label = "{0} ({1})".format(label, representation["name"])
-
-            # Support font-awesome icons using the `.icon` and `.color`
-            # attributes on plug-ins.
-            icon = getattr(loader, "icon", None)
-            if icon is not None:
-                try:
-                    key = "fa.{0}".format(icon)
-                    color = getattr(loader, "color", "white")
-                    icon = qtawesome.icon(key, color=color)
-                except Exception as e:
-                    print("Unable to set icon for loader "
-                          "{}: {}".format(loader, e))
-                    icon = None
-
-            # Optional action
-            use_option = enable_option and hasattr(loader, "options")
-            action = OptionalAction(label, icon, use_option, menu)
-
-            if use_option:
-                # Add option box tip
-                action.set_option_tip(loader.options)
-
-            action.setData((representation, loader))
-
-            # Add tooltip and statustip from Loader docstring
-            tip = inspect.getdoc(loader)
-            if tip:
-                action.setToolTip(tip)
-                action.setStatusTip(tip)
->>>>>>> add240f6
-
-        menu = QtWidgets.QMenu(self)
         if not loaders:
             # no loaders available
+            submsg = "your selection."
             if one_item_selected:
-                self.echo("No compatible loaders available for this version.")
-                return
-
-            self.echo("No compatible loaders available for your selection.")
-            action = QtWidgets.QAction(
-                "*No compatible loaders for your selection", menu
+                submsg = "this version."
+
+            msg = "No compatible loaders for {}".format(submsg)
+            self.echo(msg)
+
+            icon = qtawesome.icon(
+                "fa.exclamation",
+                color=QtGui.QColor(255, 51, 0)
             )
+
+            action = OptionalAction(("*" + msg), icon, False, menu)
             menu.addAction(action)
 
         else:
@@ -327,15 +268,6 @@
 
                 # Add the representation as suffix
                 label = "{0} ({1})".format(label, representation['name'])
-
-                action = QtWidgets.QAction(label, menu)
-                action.setData((representation, loader))
-
-                # Add tooltip and statustip from Loader docstring
-                tip = inspect.getdoc(loader)
-                if tip:
-                    action.setToolTip(tip)
-                    action.setStatusTip(tip)
 
                 # Support font-awesome icons using the `.icon` and `.color`
                 # attributes on plug-ins.
@@ -344,10 +276,26 @@
                     try:
                         key = "fa.{0}".format(icon)
                         color = getattr(loader, "color", "white")
-                        action.setIcon(qtawesome.icon(key, color=color))
+                        icon = qtawesome.icon(key, color=color)
                     except Exception as e:
                         print("Unable to set icon for loader "
                               "{}: {}".format(loader, e))
+                        icon = None
+
+                # Optional action
+                use_option = one_item_selected and hasattr(loader, "options")
+                action = OptionalAction(label, icon, use_option, menu)
+                if use_option:
+                    # Add option box tip
+                    action.set_option_tip(loader.options)
+
+                action.setData((representation, loader))
+
+                # Add tooltip and statustip from Loader docstring
+                tip = inspect.getdoc(loader)
+                if tip:
+                    action.setToolTip(tip)
+                    action.setStatusTip(tip)
 
                 menu.addAction(action)
 
