--- conflicted
+++ resolved
@@ -25,14 +25,7 @@
     def __init__(self, parent=None):
         super(Window, self).__init__(parent)
         self.setWindowTitle(
-<<<<<<< HEAD
             "Asset Loader 2.1 - {}".format(api.Session.get("AVALON_PROJECT"))
-=======
-            "Asset Loader 2.1 - %s/%s" % (
-                api.registered_root().replace("\\", "/"),
-                api.Session.get("AVALON_PROJECT")
-            )
->>>>>>> 8e45f05e
         )
 
         # Enable minimize and maximize for app
