from collections import defaultdict

from ... import api
from ... import io
from ...vendor.Qt import QtCore, QtGui
from ...vendor import qtawesome as qta
<<<<<<< HEAD
from ..cbloader import lib as cbloader_lib
=======
from ... import style
>>>>>>> ffe89c99

# todo(roy): refactor loading from other tools
from ..projectmanager.model import (
    TreeModel, Node
)


class InventoryModel(TreeModel):
    """The model for the inventory"""

    COLUMNS = ["name", "version", "count", "family", "objectName"]

    OUTDATED_COLOR = QtGui.QColor(235, 30, 30)

    UniqueRole = QtCore.Qt.UserRole + 2     # unique label role

    def data(self, index, role):

        if not index.isValid():
            return

        if role == QtCore.Qt.FontRole:
            # Make top-level entries bold
            parent = index.parent()
            if not parent.isValid():
                font = QtGui.QFont()
                font.setBold(True)
                return font

        node = index.internalPointer()
        if role == QtCore.Qt.ForegroundRole:
            # Set the text color to the OUTDATED_COLOR when the
            # collected version is not the same as the highest version
            parent = index.parent()
            if not parent.isValid():
                key = self.COLUMNS[index.column()]
                if key == "version":  # version
                    version = node.get("version", None)
                    highest = node.get("highest_version", None)
                    if version != highest:
                        return self.OUTDATED_COLOR

        # Add icons
        if role == QtCore.Qt.DecorationRole:
            if index.column() == 0:
<<<<<<< HEAD
                if not index.parent().isValid():  # group-item
                    return qta.icon("fa.folder", color=style.default)
                else:
                    return qta.icon("fa.folder-o", color=style.default)
=======
                if not index.parent().isValid(): # group-item
                    return qta.icon("fa.folder", color=style.colors.default)
                if index.column() == 0:
                    return qta.icon("fa.folder-o", color=style.colors.default)
>>>>>>> ffe89c99

            if index.column() == 3:
                # Family icon
                return node.get("familyIcon", None)

        if role == self.UniqueRole:
            node = index.internalPointer()
            return node['representation'] + node.get("objectName", "<none>")

        return super(InventoryModel, self).data(index, role)

    def refresh(self):
        """Refresh the model"""

        host = api.registered_host()
        items = host.ls()
        self.clear()
        self.add_items(items)

    def add_items(self, items):
        """Add the items to the model.

        The items should be formatted similar to `api.ls()` returns, an item
        is then represented as:
            {"filename_v001.ma": [full/filename/of/loaded/filename_v001.ma,
                                  full/filename/of/loaded/filename_v001.ma],
             "nodetype" : "reference",
             "node": "referenceNode1"}

        Note: When performing an additional call to `add_items` it will *not*
            group the new items with previously existing item groups of the
            same type.

        :param group_items: the items to be processed as returned by `ls()`
        :type group_items: list

        :return: root node which has children added based on the data
        :rtype: node.Node
        """

        # construct the generator results
        items = list(items)

        self.beginResetModel()

        # Group by representation
        grouped = defaultdict(list)
        for item in items:
            grouped[item['representation']].append(item)

        # Add to model
        for representation_id, group_items in sorted(grouped.items()):

            # Get parenthood per group
            representation = io.find_one({
                "_id": io.ObjectId(representation_id)
            })
            version = io.find_one({"_id": representation["parent"]})
            subset = io.find_one({"_id": version["parent"]})
            asset = io.find_one({"_id": subset["parent"]})

            # Get the primary family
            family = version['data'].get("family", "")
            if not family:
                families = version['data'].get("families", [])
                if families:
                    family = families[0]

            # Get the label and icon for the family if in configuration
            family_config = cbloader_lib.get(cbloader_lib.FAMILY_CONFIG,
                                             family)
            family = family_config.get("label", family)
            family_icon = family_config.get("icon", None)

            # Store the highest available version so the model can know
            # whether current version is currently up-to-date.
            highest_version = io.find_one({
                "type": "version",
                "parent": version["parent"]
            }, sort=[("name", -1)])

            # create the group header
            group_node = Node()
            group_node["name"] = "%s_%s: (%s)" % (asset['name'],
                                                  subset['name'],
                                                  representation["name"])
            group_node["representation"] = representation_id
            group_node["version"] = version['name']
            group_node["highest_version"] = highest_version['name']
            group_node["family"] = family
            group_node["familyIcon"] = family_icon
            group_node["count"] = len(group_items)

            self.add_child(group_node)

            for item in group_items:
                item_node = Node()
                item_node.update(item)

                # set name from namespace (unique identifier for the `item`
                # todo(marcus): should this remapping be necessary?
                item_node["name"] = item["namespace"]

                # store the current version on the item
                item_node["version"] = version['name']

                self.add_child(item_node, parent=group_node)

        self.endResetModel()

        return self._root_node<|MERGE_RESOLUTION|>--- conflicted
+++ resolved
@@ -4,11 +4,8 @@
 from ... import io
 from ...vendor.Qt import QtCore, QtGui
 from ...vendor import qtawesome as qta
-<<<<<<< HEAD
+from ... import style
 from ..cbloader import lib as cbloader_lib
-=======
-from ... import style
->>>>>>> ffe89c99
 
 # todo(roy): refactor loading from other tools
 from ..projectmanager.model import (
@@ -54,17 +51,10 @@
         # Add icons
         if role == QtCore.Qt.DecorationRole:
             if index.column() == 0:
-<<<<<<< HEAD
                 if not index.parent().isValid():  # group-item
-                    return qta.icon("fa.folder", color=style.default)
+                    return qta.icon("fa.folder", color=style.colors.default)
                 else:
-                    return qta.icon("fa.folder-o", color=style.default)
-=======
-                if not index.parent().isValid(): # group-item
-                    return qta.icon("fa.folder", color=style.colors.default)
-                if index.column() == 0:
                     return qta.icon("fa.folder-o", color=style.colors.default)
->>>>>>> ffe89c99
 
             if index.column() == 3:
                 # Family icon
