"""Core pipeline functionality"""

import os
import sys
import json
import errno
import types
import shutil
import getpass
import logging
import weakref
import inspect
import traceback
import importlib

from collections import OrderedDict

from . import (
    io,
    lib,

    Session,

    _registered_host,
    _registered_root,
    _registered_config,
    _registered_plugins,
    _registered_plugin_paths,
    _registered_event_handlers,
)

from .vendor import six, acre


self = sys.modules[__name__]
self._is_installed = False
self._config = None
self.data = {}

log = logging.getLogger(__name__)


AVALON_CONTAINER_ID = "pyblish.avalon.container"


class IncompatibleLoaderError(ValueError):
    """Error when Loader is incompatible with a representation."""
    pass


def install(host):
    """Install `host` into the running Python session.

    Arguments:
        host (module): A Python module containing the Avalon
            avalon host-interface.

    """

    io.install()

    missing = list()
    for key in ("AVALON_PROJECT", "AVALON_ASSET"):
        if key not in Session:
            missing.append(key)

    assert not missing, (
        "%s missing from environment, %s" % (
            ", ".join(missing),
            json.dumps(Session, indent=4, sort_keys=True)
        ))

    project = Session["AVALON_PROJECT"]
    log.info("Activating %s.." % project)

    config = find_config()

    # Optional host install function
    if hasattr(host, "install"):
        host.install(config)

    register_host(host)
    register_config(config)

    config.install()

    self._is_installed = True
    self._config = config
    log.info("Successfully installed Avalon!")


def find_config():
    log.info("Finding configuration for project..")

    config = Session["AVALON_CONFIG"]

    if not config:
        raise EnvironmentError("No configuration found in "
                               "the project nor environment")

    log.info("Found %s, loading.." % config)
    return importlib.import_module(config)


def uninstall():
    """Undo all of what `install()` did"""
    config = registered_config()

    try:
        registered_host().uninstall(config)
    except AttributeError:
        pass

    try:
        config.uninstall()
    except AttributeError:
        pass

    deregister_host()
    deregister_config()

    io.uninstall()

    log.info("Successfully uninstalled Avalon!")


def is_installed():
    """Return state of installation

    Returns:
        True if installed, False otherwise

    """

    return self._is_installed


def publish():
    """Shorthand to publish from within host"""
    from pyblish import util
    return util.publish()


@lib.log
class Loader(list):
    """Load representation into host application

    Arguments:
        context (dict): avalon-core:context-1.0
        name (str, optional): Use pre-defined name
        namespace (str, optional): Use pre-defined namespace

    .. versionadded:: 4.0
       This class was introduced

    """

    families = list()
    representations = list()
    order = 0

    def __init__(self, context):
<<<<<<< HEAD
=======

>>>>>>> c5a85e36

        try:
            fname = context['representation']['data']['path']
        except KeyError:
            template = context["project"]["config"]["template"]["publish"]
            data = context['representation']['context']
            data["root"] = registered_root()
            data["silo"] = context["asset"]["silo"]
            fname = template.format(**data)

        self.fname = fname

    def load(self, context, name=None, namespace=None, options=None):
        """Load asset via database

        Arguments:
            context (dict): Full parenthood of representation to load
            name (str, optional): Use pre-defined name
            namespace (str, optional): Use pre-defined namespace
            options (dict, optional): Additional settings dictionary

        """
        raise NotImplementedError("Loader.load() must be "
                                  "implemented by subclass")

    def update(self, container, representation):
        """Update `container` to `representation`

        Arguments:
            container (avalon-core:container-1.0): Container to update,
                from `host.ls()`.
            representation (dict): Update the container to this representation.

        """
        raise NotImplementedError("Loader.update() must be "
                                  "implemented by subclass")

    def remove(self, container):
        """Remove a container

        Arguments:
            container (avalon-core:container-1.0): Container to remove,
                from `host.ls()`.

        Returns:
            bool: Whether the container was deleted

        """

        raise NotImplementedError("Loader.remove() must be "
                                  "implemented by subclass")


@lib.log
class Creator(object):
    """Determine how assets are created"""
    name = None
    label = None
    family = None

    def __init__(self, name, asset, options=None, data=None):
        self.name = name or self.name
        self.options = options

        # Default data
        self.data = OrderedDict()
        self.data["id"] = "pyblish.avalon.instance"
        self.data["family"] = self.family
        self.data["asset"] = asset
        self.data["subset"] = self.name
        self.data["active"] = True

        self.data.update(data or {})

    def process(self):
        pass


@lib.log
class Action(object):
    """A custom action available"""
    name = None
    label = None
    icon = None
    color = None
    order = 0

    def is_compatible(self, session):
        """Return whether the class is compatible with the Session."""
        return True

    def process(self, session, **kwargs):
        pass


class InventoryAction(object):
    """A custom action for the scene inventory tool

    If registered the action will be visible in the Right Mouse Button menu
    under the submenu "Actions".

    """

    label = None
    icon = None
    color = None
    order = 0

    @staticmethod
    def is_compatible(container):
        """Override function in a custom class

        This method is specifically used to ensure the action can operate on
        the container.

        Args:
            container(dict): the data of a loaded asset, see host.ls()

        Returns:
            bool
        """
        return bool(container.get("objectName"))

    def process(self, containers):
        """Override function in a custom class

        This method will receive all containers even those which are
        incompatible. It is advised to create a small filter along the lines
        of this example:

        valid_containers = filter(self.is_compatible(c) for c in containers)

        The return value will need to be a True-ish value to trigger
        the data_changed signal in order to refresh the view.

        You can return a list of container names to trigger GUI to select
        treeview items.

        You can return a dict to carry extra GUI options. For example:
            {
                "objectNames": [container names...],
                "options": {"mode": "toggle",
                            "clear": False}
            }
        Currently workable GUI options are:
            - clear (bool): Clear current selection before selecting by action.
                            Default `True`.
            - mode (str): selection mode, use one of these:
                          "select", "deselect", "toggle". Default is "select".

        Args:
            containers (list): list of dictionaries

        Return:
            bool, list or dict

        """
        return True


class Application(Action):
    """Default application launcher

    This is a convenience application Action that when "config" refers to a
    parsed application `.toml` this can launch the application.

    """

    config = None

    def is_compatible(self, session):
        required = ["AVALON_PROJECTS",
                    "AVALON_PROJECT",
                    "AVALON_SILO",
                    "AVALON_ASSET",
                    "AVALON_TASK"]
        missing = [x for x in required if x not in session]
        if missing:
            self.log.debug("Missing keys: %s" % (missing,))
            return False
        return True

    def environ(self, session):
        """Build application environment"""

        session = session.copy()
        session["AVALON_APP"] = self.config["application_dir"]
        session["AVALON_APP_NAME"] = self.name

        # Compute work directory
        project = io.find_one({"type": "project"})
        template = project["config"]["template"]["work"]
        workdir = _format_work_template(template, session)
        session["AVALON_WORKDIR"] = os.path.normpath(workdir)

<<<<<<< HEAD
        # dynamic environmnets
        tools_attr = []
        if session["AVALON_APP"] is not None:
            tools_attr.append(session["AVALON_APP"])
        if session["AVALON_APP_NAME"] is not None:
            tools_attr.append(session["AVALON_APP_NAME"])

        # collect all the 'environment' attributes from parents
        asset = io.find_one({"type": "asset"})
        tools = self.find_tools(asset)
        tools_attr.extend(tools)

        tools_env = acre.get_tools(tools_attr)
        dyn_env = acre.compute(tools_env)
        dyn_env = acre.merge(dyn_env, current_env=dict(os.environ))

        # Build environment
        env = os.environ.copy()
        env.update(self.config.get("environment", {}))
        env.update(dyn_env)
=======
        # Construct application environment from .toml config
        app_environment = self.config.get("environment", {})
        for key, value in app_environment.copy().items():
            if isinstance(value, list):
                # Treat list values as paths, e.g. PYTHONPATH=[]
                app_environment[key] = os.pathsep.join(value)

            elif isinstance(value, six.string_types):
                if lib.PY2:
                    # Protect against unicode in the environment
                    encoding = sys.getfilesystemencoding()
                    app_environment[key] = value.encode(encoding)
                else:
                    app_environment[key] = value
            else:
                log.error(
                    "%s: Unsupported environment reference in %s for %s"
                    % (value, self.name, key)
                )

        # Build environment
        env = os.environ.copy()
>>>>>>> c5a85e36
        env.update(session)
        app_environment = self._format(app_environment, **env)
        env.update(app_environment)

        return env

    def find_tools(self, entity):
        tools = []
        if ('data' in entity and 'tools_env' in entity['data'] and
        len(entity['data']['tools_env']) > 0):
            tools = entity['data']['tools_env']

        elif ('data' in entity and 'visualParent' in entity['data'] and
        entity['data']['visualParent'] is not None):
            tmp = io.find_one({
                "_id": entity['data']['visualParent']
            })
            tools = self.find_tools(tmp)

        project = io.find_one({"_id": entity['parent']})

        if ('data' in project and 'tools_env' in project['data'] and
        len(project['data']['tools_env']) > 0):
            tools = project['data']['tools_env']

        return tools

    def initialize(self, environment):
        """Initialize work directory"""
        # Create working directory
        workdir = environment["AVALON_WORKDIR"]
        workdir_existed = os.path.exists(workdir)
        if not workdir_existed:
            os.makedirs(workdir)
            self.log.info("Creating working directory '%s'" % workdir)

            # Create default directories from app configuration
            default_dirs = self.config.get("default_dirs", [])
            default_dirs = self._format(default_dirs, **environment)
            if default_dirs:
                self.log.debug("Creating default directories..")
                for dirname in default_dirs:
                    try:
                        os.makedirs(os.path.join(workdir, dirname))
                        self.log.debug(" - %s" % dirname)
                    except OSError as e:
                        # An already existing default directory is fine.
                        if e.errno == errno.EEXIST:
                            pass
                        else:
                            raise

        # Perform application copy
        for src, dst in self.config.get("copy", {}).items():
            dst = os.path.join(workdir, dst)
            # Expand env vars
            src, dst = self._format([src, dst], **environment)

            try:
                self.log.info("Copying %s -> %s" % (src, dst))
                shutil.copy(src, dst)
            except OSError as e:
                self.log.error("Could not copy application file: %s" % e)
                self.log.error(" - %s -> %s" % (src, dst))

    def launch(self, environment):

        executable = lib.which(self.config["executable"])
        if executable is None:
            raise ValueError(
                "'%s' not found on your PATH\n%s"
                % (self.config["executable"], os.getenv("PATH"))
            )

        args = self.config.get("args", [])
        return lib.launch(
            executable=executable,
            args=args,
            environment=environment,
            cwd=environment["AVALON_WORKDIR"]
        )

    def process(self, session, **kwargs):
        """Process the full Application action"""

        environment = self.environ(session)

        if kwargs.get("initialize", True):
            self.initialize(environment)

        if kwargs.get("launch", True):
            return self.launch(environment)

    def _format(self, original, **kwargs):
        """Utility recursive dict formatting that logs the error clearly."""

        try:
            return lib.dict_format(original, **kwargs)
        except KeyError as e:
            log.error(
                "One of the {variables} defined in the application "
                "definition wasn't found in this session.\n"
                "The variable was %s " % e
            )
            log.error(json.dumps(kwargs, indent=4, sort_keys=True))

            raise ValueError(
                "This is typically a bug in the pipeline, "
                "ask your developer.")


def discover(superclass):
    """Find and return subclasses of `superclass`"""

    registered = _registered_plugins.get(superclass, list())
    plugins = dict()

    # Include plug-ins from registered paths
    for path in _registered_plugin_paths.get(superclass, list()):
        for module in lib.modules_from_path(path):
            for plugin in plugin_from_module(superclass, module):
                if plugin.__name__ in plugins:
                    print("Duplicate plug-in found: %s" % plugin)
                    continue

                plugins[plugin.__name__] = plugin

    for plugin in registered:
        if plugin.__name__ in plugins:
            print("Warning: Overwriting %s" % plugin.__name__)
        plugins[plugin.__name__] = plugin

    return sorted(plugins.values(), key=lambda Plugin: Plugin.__name__)


def plugin_from_module(superclass, module):
    """Return plug-ins from module

    Arguments:
        superclass (superclass): Superclass of subclasses to look for
        module (types.ModuleType): Imported module from which to
            parse valid Avalon plug-ins.

    Returns:
        List of plug-ins, or empty list if none is found.

    """

    types = list()

    def recursive_bases(klass):
        r = []
        bases = klass.__bases__
        r.extend(bases)
        for base in bases:
            r.extend(recursive_bases(base))
        return r

    for name in dir(module):

        # It could be anything at this point
        obj = getattr(module, name)

        if not inspect.isclass(obj):
            continue

        # These are subclassed from nothing, not even `object`
        if not len(obj.__bases__) > 0:
            continue

        # Use string comparison rather than `issubclass`
        # in order to support reloading of this module.
        bases = recursive_bases(obj)
        if not any(base.__name__ == superclass.__name__ for base in bases):
            continue

        types.append(obj)

    return types


def on(event, callback):
    """Call `callback` on `event`

    Register `callback` to be run when `event` occurs.

    Example:
        >>> def on_init():
        ...    print("Init happened")
        ...
        >>> on("init", on_init)
        >>> del on_init

    Arguments:
        event (str): Name of event
        callback (callable): Any callable

    """

    if event not in _registered_event_handlers:
        _registered_event_handlers[event] = weakref.WeakSet()

    events = _registered_event_handlers[event]
    events.add(callback)


def before(event, callback):
    """Convenience to `on()` for before-events"""
    on("before_" + event, callback)


def after(event, callback):
    """Convenience to `on()` for after-events"""
    on("after_" + event, callback)


def emit(event, args=None):
    """Trigger an `event`

    Example:
        >>> def on_init():
        ...    print("Init happened")
        ...
        >>> on("init", on_init)
        >>> emit("init")
        Init happened
        >>> del on_init

    Arguments:
        event (str): Name of event
        args (list, optional): List of arguments passed to callback

    """

    callbacks = _registered_event_handlers.get(event, set())
    args = args or list()

    for callback in callbacks:
        try:
            callback(*args)
        except Exception:
            log.warning(traceback.format_exc())


def register_plugin(superclass, obj):
    """Register an individual `obj` of type `superclass`

    Arguments:
        superclass (type): Superclass of plug-in
        obj (object): Subclass of `superclass`

    """

    if superclass not in _registered_plugins:
        _registered_plugins[superclass] = list()

    if obj not in _registered_plugins[superclass]:
        _registered_plugins[superclass].append(obj)


def register_plugin_path(superclass, path):
    """Register a directory of one or more plug-ins

    Arguments:
        superclass (type): Superclass of plug-ins to look for during discovery
        path (str): Absolute path to directory in which to discover plug-ins

    """

    if superclass not in _registered_plugin_paths:
        _registered_plugin_paths[superclass] = list()

    path = os.path.normpath(path)
    if path not in _registered_plugin_paths[superclass]:
        _registered_plugin_paths[superclass].append(path)


def registered_plugin_paths():
    """Return all currently registered plug-in paths"""

    # Prohibit editing in-place
    duplicate = {
        superclass: paths[:]
        for superclass, paths in _registered_plugin_paths.items()
    }

    return duplicate


def deregister_plugin(superclass, plugin):
    """Oppsite of `register_plugin()`"""
    _registered_plugins[superclass].remove(plugin)


def deregister_plugin_path(superclass, path):
    """Oppsite of `register_plugin_path()`"""
    _registered_plugin_paths[superclass].remove(path)


def register_root(path):
    """Register currently active root"""
    log.info("Registering root: %s" % path)
    _registered_root["_"] = path


def registered_root():
    """Return currently registered root"""
    return os.path.normpath(
        _registered_root["_"] or
        Session.get("AVALON_PROJECTS") or ""
    )


def register_host(host):
    """Register a new host for the current process

    Arguments:
        host (ModuleType): A module implementing the
            Host API interface. See the Host API
            documentation for details on what is
            required, or browse the source code.

    """
    signatures = {
        "ls": []
    }

    _validate_signature(host, signatures)
    _registered_host["_"] = host


def register_config(config):
    """Register a new config for the current process

    Arguments:
        config (ModuleType): A module implementing the Config API.

    """

    signatures = {
        "install": [],
        "uninstall": [],
    }

    _validate_signature(config, signatures)
    _registered_config["_"] = config


def _validate_signature(module, signatures):
    # Required signatures for each member

    missing = list()
    invalid = list()
    success = True

    for member in signatures:
        if not hasattr(module, member):
            missing.append(member)
            success = False

        else:
            attr = getattr(module, member)
            signature = inspect.getargspec(attr)[0]
            required_signature = signatures[member]

            assert isinstance(signature, list)
            assert isinstance(required_signature, list)

            if not all(member in signature
                       for member in required_signature):
                invalid.append({
                    "member": member,
                    "signature": ", ".join(signature),
                    "required": ", ".join(required_signature)
                })
                success = False

    if not success:
        report = list()

        if missing:
            report.append(
                "Incomplete interface for module: '%s'\n"
                "Missing: %s" % (module, ", ".join(
                    "'%s'" % member for member in missing))
            )

        if invalid:
            report.append(
                "'%s': One or more members were found, but didn't "
                "have the right argument signature." % module.__name__
            )

            for member in invalid:
                report.append(
                    "     Found: {member}({signature})".format(**member)
                )
                report.append(
                    "  Expected: {member}({required})".format(**member)
                )

        raise ValueError("\n".join(report))


def deregister_config():
    """Undo `register_config()`"""
    _registered_config["_"] = None


def registered_config():
    """Return currently registered config"""
    return _registered_config["_"]


def registered_host():
    """Return currently registered host"""
    return _registered_host["_"]


def deregister_host():
    _registered_host["_"] = default_host()


def default_host():
    """A default host, in place of anything better

    This may be considered as reference for the
    interface a host must implement. It also ensures
    that the system runs, even when nothing is there
    to support it.

    """

    host = types.ModuleType("defaultHost")

    def ls():
        return list()

    host.__dict__.update({
        "ls": ls
    })

    return host


def debug_host():
    """A debug host, useful to debugging features that depend on a host"""

    host = types.ModuleType("debugHost")

    def ls():
        containers = [
            {
                "representation": "ee-ft-a-uuid1",
                "schema": "avalon-core:container-1.0",
                "name": "Bruce01",
                "objectName": "Bruce01_node",
                "namespace": "_bruce01_",
                "version": 3,
            },
            {
                "representation": "aa-bc-s-uuid2",
                "schema": "avalon-core:container-1.0",
                "name": "Bruce02",
                "objectName": "Bruce01_node",
                "namespace": "_bruce02_",
                "version": 2,
            }
        ]

        for container in containers:
            yield container

    host.__dict__.update({
        "ls": ls
    })

    return host


def create(name, asset, family, options=None, data=None):
    """Create a new instance

    Associate nodes with a subset and family. These nodes are later
    validated, according to their `family`, and integrated into the
    shared environment, relative their `subset`.

    Data relative each family, along with default data, are imprinted
    into the resulting objectSet. This data is later used by extractors
    and finally asset browsers to help identify the origin of the asset.

    Arguments:
        name (str): Name of subset
        asset (str): Name of asset
        family (str): Name of family
        options (dict, optional): Additional options from GUI
        data (dict, optional): Additional data from GUI

    Raises:
        NameError on `subset` already exists
        KeyError on invalid dynamic property
        RuntimeError on host error

    Returns:
        Name of instance

    """

    host = registered_host()

    plugins = list()
    for Plugin in discover(Creator):
        has_family = family == Plugin.family

        if not has_family:
            continue

        if not name:
            name = Plugin.name
            Plugin.log.info(
                "Using default name '%s' from '%s'" % (name, Plugin.__name__)
            )

        Plugin.log.info(
            "Creating '%s' with '%s'" % (name, Plugin.__name__)
        )

        try:
            plugin = Plugin(name, asset, options, data)

            with host.maintained_selection():
                print("Running %s" % plugin)
                instance = plugin.process()
        except Exception as e:
            log.warning(e)
            continue
        plugins.append(plugin)

    assert plugins, "No Creator plug-ins were run, this is a bug"
    return instance


def get_representation_context(representation):
    """Return parenthood context for representation.

    Args:
        representation (str or io.ObjectId or dict): The representation id
            or full representation as returned by the database.

    Returns:
        dict: The full representation context.

    """

    assert representation is not None, "This is a bug"

    if isinstance(representation, (six.string_types, io.ObjectId)):
        representation = io.find_one(
            {"_id": io.ObjectId(str(representation))})

    version, subset, asset, project = io.parenthood(representation)

    assert all([representation, version, subset, asset, project]), (
        "This is a bug"
    )

    context = {
        "project": project,
        "asset": asset,
        "subset": subset,
        "version": version,
        "representation": representation,
    }

    return context


def update_current_task(task=None, asset=None, app=None):
    """Update active Session to a new task work area.

    This updates the live Session to a different `asset`, `task` or `app`.

    Args:
        task (str): The task to set.
        asset (str): The asset to set.
        app (str): The app to set.

    Returns:
        dict: The changed key, values in the current Session.

    """

    mapping = {
        "AVALON_ASSET": asset,
        "AVALON_TASK": task,
        "AVALON_APP": app,
    }
    changed = {key: value for key, value in mapping.items() if value}
    if not changed:
        return

    # Update silo when asset changed
    if "AVALON_ASSET" in changed:
        asset_document = io.find_one({"name": changed["AVALON_ASSET"],
                                      "type": "asset"})
        assert asset_document, "Asset must exist"
        changed["AVALON_SILO"] = asset_document["silo"]
<<<<<<< HEAD
        changed['AVALON_HIERARCHY'] = os.path.sep.join(
            asset_document['data']['parents']
        )
=======
        changed['AVALON_HIERARCHY'] = os.path.sep.join(asset_document['data']['parents'])
>>>>>>> c5a85e36

    # Compute work directory (with the temporary changed session so far)
    project = io.find_one({"type": "project"},
                          projection={"config.template.work": True})
    template = project["config"]["template"]["work"]
    _session = Session.copy()
    _session.update(changed)
    changed["AVALON_WORKDIR"] = _format_work_template(template, _session)

    # Update the full session in one go to avoid half updates
    Session.update(changed)

    # Update the environment
    os.environ.update(changed)

    # Emit session change
    emit("taskChanged", changed.copy())

    return changed


def _format_work_template(template, session=None):
    """Return a formatted configuration template with a Session.

    Note: This *cannot* format the templates for published files since the
        session does not hold the context for a published file. Instead use
        `get_representation_path` to parse the full path to a published file.

    Args:
        template (str): The template to format.
        session (dict, Optional): The Session to use. If not provided use the
            currently active global Session.

    Returns:
        str: The fully formatted path.

    """
    if session is None:
        session = Session

    return template.format(**{
        "root": registered_root(),
        "project": session["AVALON_PROJECT"],
        "silo": session["AVALON_SILO"],
        "hierarchy": session['AVALON_HIERARCHY'],
        "asset": session["AVALON_ASSET"],
        "task": session["AVALON_TASK"],
        "app": session["AVALON_APP"],
        "user": session.get("AVALON_USER", getpass.getuser())
    })


def _make_backwards_compatible_loader(Loader):
    """Convert a old-style Loaders with `process` method to new-style Loader

    This will make a dynamic class inheriting the old-style loader together
    with a BackwardsCompatibleLoader. This backwards compatible loader will
    expose `load`, `remove` and `update` in the same old way for Maya loaders.

    The `load` method will then call `process()` just like before.

    """

    # Assume new-style loader when no `process` method is exposed
    # then we don't swap the loader with a backwards compatible one.
    if not hasattr(Loader, "process"):
        return Loader

    log.warning("Making loader backwards compatible: %s", Loader.__name__)
    from avalon.maya.compat import BackwardsCompatibleLoader
    return type(Loader.__name__, (BackwardsCompatibleLoader, Loader), {})


def load(Loader, representation, namespace=None, name=None, options=None,
         **kwargs):
    """Use Loader to load a representation.

    Args:
        Loader (Loader): The loader class to trigger.
        representation (str or io.ObjectId or dict): The representation id
            or full representation as returned by the database.
        namespace (str, Optional): The namespace to assign. Defaults to None.
        name (str, Optional): The name to assign. Defaults to subset name.
        options (dict, Optional): Additional options to pass on to the loader.

    Returns:
        The return of the `loader.load()` method.

    Raises:
        IncompatibleLoaderError: When the loader is not compatible with
            the representation.

    """

    Loader = _make_backwards_compatible_loader(Loader)
    context = get_representation_context(representation)

    # Ensure the Loader is compatible for the representation
    if not is_compatible_loader(Loader, context):
        raise IncompatibleLoaderError("Loader {} is incompatible with "
                                      "{}".format(Loader.__name__,
                                                  context["subset"]["name"]))

    # Ensure options is a dictionary when no explicit options provided
    if options is None:
        options = kwargs.get("data", dict())  # "data" for backward compat

    assert isinstance(options, dict), "Options must be a dictionary"

    # Fallback to subset when name is None
    if name is None:
        name = context["subset"]["name"]

    log.info(
        "Running '%s' on '%s'" % (Loader.__name__, context["asset"]["name"])
    )

    loader = Loader(context)
    return loader.load(context, name, namespace, options)


def _get_container_loader(container):
    """Return the Loader corresponding to the container"""

    loader = container["loader"]
    for Plugin in discover(Loader):

        # TODO: Ensure the loader is valid
        if Plugin.__name__ == loader:
            return Plugin


def remove(container):
    """Remove a container"""

    Loader = _get_container_loader(container)
    if not Loader:
        raise RuntimeError("Can't remove container. See log for details.")

    Loader = _make_backwards_compatible_loader(Loader)

    loader = Loader(get_representation_context(container["representation"]))
    return loader.remove(container)


def update(container, version=-1):
    """Update a container"""

    # Compute the different version from 'representation'
    current_representation = io.find_one({
        "_id": io.ObjectId(container["representation"])
    })

    assert current_representation is not None, "This is a bug"

    current_version, subset, asset, project = io.parenthood(
        current_representation)

    if version == -1:
        new_version = io.find_one({
            "type": "version",
            "parent": subset["_id"]
        }, sort=[("name", -1)])
    else:
        new_version = io.find_one({
            "type": "version",
            "parent": subset["_id"],
            "name": version,
        })

    assert new_version is not None, "This is a bug"

    new_representation = io.find_one({
        "type": "representation",
        "parent": new_version["_id"],
        "name": current_representation["name"]
    })

    # Run update on the Loader for this container
    Loader = _get_container_loader(container)
    if not Loader:
        raise RuntimeError("Can't update container. See log for details.")

    Loader = _make_backwards_compatible_loader(Loader)

    loader = Loader(get_representation_context(container["representation"]))
    return loader.update(container, new_representation)


def switch(container, representation):
    """Switch a container to representation

    Args:
        container (dict): container information
        representation (dict): representation data from document

    Returns:
        function call
    """

    # Get the Loader for this container
    Loader = _get_container_loader(container)
    if not Loader:
        raise RuntimeError("Can't switch container. See log for details.")

    if not hasattr(Loader, "switch"):
        # Backwards compatibility (classes without switch support
        # might be better to just have "switch" raise NotImplementedError
        # on the base class of Loader\
        raise RuntimeError("Loader '{}' does not support 'switch'".format(
            Loader.label
        ))

    # Get the new representation to switch to
    new_representation = io.find_one({
        "type": "representation",
        "_id": representation["_id"],
    })

    new_context = get_representation_context(new_representation)
    assert is_compatible_loader(Loader, new_context), ("Must be compatible "
                                                       "Loader")

    Loader = _make_backwards_compatible_loader(Loader)
    loader = Loader(new_context)

    return loader.switch(container, new_representation)


def get_representation_path(representation):
    """Get filename from representation document

    Args:
        representation(dict): representation document from the database

    Returns:
        str: fullpath of the representation

    """

    version_, subset, asset, project = io.parenthood(representation)
    template_publish = project["config"]["template"]["publish"]

    try:
        return representation['data']['path']
    except KeyError:
        if representation['context']:
            return template_publish.format(**representation['context'])
        else:
            return template_publish.format(**{
                "root": registered_root(),
                "project": project["name"],
                "asset": asset["name"],
                "silo": asset["silo"],
                "subset": subset["name"],
                "version": version_["name"],
                "representation": representation["name"],
                "user": Session.get("AVALON_USER", getpass.getuser()),
                "app": Session.get("AVALON_APP", ""),
                "task": Session.get("AVALON_TASK", "")
            })


def is_compatible_loader(Loader, context):
    """Return whether a loader is compatible with a context.

    This checks the version's families and the representation for the given
    Loader.

    Returns:
        bool

    """
    families = context["version"]["data"]["families"]
    representation = context["representation"]
    has_family = ("*" in Loader.families or
                  any(family in Loader.families for family in families))
    has_representation = ("*" in Loader.representations or
                          representation["name"] in Loader.representations)
    return has_family and has_representation


def loaders_from_representation(loaders, representation):
    """Return all compatible loaders for a representation."""

    context = get_representation_context(representation)
    return [l for l in loaders if is_compatible_loader(l, context)]<|MERGE_RESOLUTION|>--- conflicted
+++ resolved
@@ -160,10 +160,7 @@
     order = 0
 
     def __init__(self, context):
-<<<<<<< HEAD
-=======
-
->>>>>>> c5a85e36
+
 
         try:
             fname = context['representation']['data']['path']
@@ -359,7 +356,6 @@
         workdir = _format_work_template(template, session)
         session["AVALON_WORKDIR"] = os.path.normpath(workdir)
 
-<<<<<<< HEAD
         # dynamic environmnets
         tools_attr = []
         if session["AVALON_APP"] is not None:
@@ -380,30 +376,6 @@
         env = os.environ.copy()
         env.update(self.config.get("environment", {}))
         env.update(dyn_env)
-=======
-        # Construct application environment from .toml config
-        app_environment = self.config.get("environment", {})
-        for key, value in app_environment.copy().items():
-            if isinstance(value, list):
-                # Treat list values as paths, e.g. PYTHONPATH=[]
-                app_environment[key] = os.pathsep.join(value)
-
-            elif isinstance(value, six.string_types):
-                if lib.PY2:
-                    # Protect against unicode in the environment
-                    encoding = sys.getfilesystemencoding()
-                    app_environment[key] = value.encode(encoding)
-                else:
-                    app_environment[key] = value
-            else:
-                log.error(
-                    "%s: Unsupported environment reference in %s for %s"
-                    % (value, self.name, key)
-                )
-
-        # Build environment
-        env = os.environ.copy()
->>>>>>> c5a85e36
         env.update(session)
         app_environment = self._format(app_environment, **env)
         env.update(app_environment)
@@ -1011,13 +983,9 @@
                                       "type": "asset"})
         assert asset_document, "Asset must exist"
         changed["AVALON_SILO"] = asset_document["silo"]
-<<<<<<< HEAD
         changed['AVALON_HIERARCHY'] = os.path.sep.join(
             asset_document['data']['parents']
         )
-=======
-        changed['AVALON_HIERARCHY'] = os.path.sep.join(asset_document['data']['parents'])
->>>>>>> c5a85e36
 
     # Compute work directory (with the temporary changed session so far)
     project = io.find_one({"type": "project"},
