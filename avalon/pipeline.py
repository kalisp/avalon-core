--- conflicted
+++ resolved
@@ -1227,12 +1227,7 @@
             # Template references unavailable data
             return None
 
-<<<<<<< HEAD
         return os.path.normpath(os.path.dirname(path))
-=======
-        if os.path.exists(path):
-            return os.path.normpath(path)
->>>>>>> 726022c6
 
     def path_from_config():
         try:
@@ -1273,24 +1268,14 @@
             log.debug("Template references unavailable data: %s" % e)
             return None
 
-<<<<<<< HEAD
         return os.path.normpath(os.path.dirname(path))
-=======
-        if os.path.exists(path):
-            return os.path.normpath(path)
->>>>>>> 726022c6
 
     def path_from_data():
         if "path" not in representation["data"]:
             return None
 
         path = representation["data"]["path"]
-<<<<<<< HEAD
         return os.path.normpath(os.path.dirname(path))
-=======
-        if os.path.exists(path):
-            return os.path.normpath(path)
->>>>>>> 726022c6
 
     return (
         path_from_represenation() or
