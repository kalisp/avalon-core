import os
import sys
import errno
import importlib
import contextlib

from maya import cmds, OpenMaya
from pyblish import api as pyblish

from . import lib, compat
from ..lib import logger
from .. import api, schema
from ..tools import workfiles
from ..vendor.Qt import QtCore, QtWidgets

from ..pipeline import AVALON_CONTAINER_ID

# Backwards compatibility
load = compat.load
update = compat.update
remove = compat.remove
create = compat.create

self = sys.modules[__name__]
self._menu = "avalonmaya"  # Unique name of menu
self._events = dict()  # Registered Maya callbacks
self._parent = None  # Main Window
self._ignore_lock = False

AVALON_CONTAINERS = ":AVALON_CONTAINERS"
IS_HEADLESS = not hasattr(cmds, "about") or cmds.about(batch=True)


def install(config):
    """Install Maya-specific functionality of avalon-core.

    This function is called automatically on calling `api.install(maya)`.

    """

    # Inherit globally set name
    self._menu = api.Session["AVALON_LABEL"] + "menu"

    _register_callbacks()
    _register_events()
    _set_project()

    # Check if maya version is compatible else fix it, Maya2018 only
    # Should be run regardless of batch mode
    compat.install()

    if not IS_HEADLESS:
        _install_menu()

    pyblish.register_host("mayabatch")
    pyblish.register_host("mayapy")
    pyblish.register_host("maya")

    config = find_host_config(config)
    if hasattr(config, "install"):
        config.install()


def _set_project():
    """Sets the maya project to the current Session's work directory.

    Returns:
        None

    """
    workdir = api.Session["AVALON_WORKDIR"]

    try:
        os.makedirs(workdir)
    except OSError as e:
        # An already existing working directory is fine.
        if e.errno == errno.EEXIST:
            pass
        else:
            raise

    cmds.workspace(workdir, openWorkspace=True)


def find_host_config(config):
    try:
        config = importlib.import_module(config.__name__ + ".maya")
    except ImportError as exc:
        if str(exc) != "No module name {}".format(config.__name__ + ".maya"):
            raise
        config = None

    return config


def uninstall(config):
    """Uninstall Maya-specific functionality of avalon-core.

    This function is called automatically on calling `api.uninstall()`.

    """
    config = find_host_config(config)
    if hasattr(config, "uninstall"):
        config.uninstall()

    _uninstall_menu()

    pyblish.deregister_host("mayabatch")
    pyblish.deregister_host("mayapy")
    pyblish.deregister_host("maya")


def _install_menu():
    from ..tools import (
        creator,
        loader,
        publish,
        cbloader,
        cbsceneinventory,
        contextmanager
    )

    from . import interactive

    _uninstall_menu()

    def deferred():
        cmds.menu(self._menu,
                  label=api.Session["AVALON_LABEL"],
                  tearOff=True,
                  parent="MayaWindow")

        # Create context menu
        context_label = "{}, {}".format(api.Session["AVALON_ASSET"],
                                        api.Session["AVALON_TASK"])
        context_menu = cmds.menuItem("currentContext",
                                     label=context_label,
                                     parent=self._menu,
                                     subMenu=True)

        cmds.menuItem("setCurrentContext",
                      label="Set Context",
                      parent=context_menu,
                      command=lambda *args: contextmanager.show(
                          parent=self._parent
                      ))

        cmds.setParent("..", menu=True)

        cmds.menuItem(divider=True)

        # Create default items
        cmds.menuItem("Create...",
                      command=lambda *args: creator.show(parent=self._parent))

        if api.Session.get("AVALON_EARLY_ADOPTER"):
            cmds.menuItem("Load...",
                          command=lambda *args:
                          cbloader.show(parent=self._parent,
                                        use_context=True))
        else:
            cmds.menuItem("Load...",
                          command=lambda *args:
                          loader.show(parent=self._parent))

        cmds.menuItem("Publish...",
                      command=lambda *args: publish.show(parent=self._parent),
                      image=publish.ICON)

        cmds.menuItem("Manage...",
                      command=lambda *args: cbsceneinventory.show(
                          parent=self._parent))

        cmds.menuItem(divider=True)

        cmds.menuItem("Work Files", command=launch_workfiles_app)

        cmds.menuItem("System",
                      label="System",
                      tearOff=True,
                      subMenu=True,
                      parent=self._menu)

        cmds.menuItem("Reload Pipeline", command=reload_pipeline)

        cmds.setParent("..", menu=True)

        cmds.menuItem("Reset Frame Range",
                      command=interactive.reset_frame_range)
        cmds.menuItem("Reset Resolution",
                      command=interactive.reset_resolution)

    # Allow time for uninstallation to finish.
    QtCore.QTimer.singleShot(100, deferred)


def launch_workfiles_app(*args):
    workfiles.show(
        os.path.join(
            cmds.workspace(query=True, rootDirectory=True),
            cmds.workspace(fileRuleEntry="scene")
        )
    )


def reload_pipeline(*args):
    """Attempt to reload pipeline at run-time.

    CAUTION: This is primarily for development and debugging purposes.

    """

    import importlib

    api.uninstall()

    for module in ("avalon.io",
                   "avalon.lib",
                   "avalon.pipeline",
                   "avalon.maya.commands",
                   "avalon.maya.interactive",
                   "avalon.maya.pipeline",
                   "avalon.maya.lib",
                   "avalon.tools.loader.app",
                   "avalon.tools.creator.app",
                   "avalon.tools.manager.app",

                   # NOTE(marcus): These have circular depenendencies
                   #               that is preventing reloadability
                   # "avalon.tools.cbloader.delegates",
                   # "avalon.tools.cbloader.model",
                   # "avalon.tools.cbloader.widgets",
                   # "avalon.tools.cbloader.app",
                   # "avalon.tools.cbsceneinventory.model",
                   # "avalon.tools.cbsceneinventory.proxy",
                   # "avalon.tools.cbsceneinventory.app",
                   # "avalon.tools.projectmanager.dialogs",
                   # "avalon.tools.projectmanager.lib",
                   # "avalon.tools.projectmanager.model",
                   # "avalon.tools.projectmanager.style",
                   # "avalon.tools.projectmanager.widget",
                   # "avalon.tools.projectmanager.app",

                   "avalon.api",
                   "avalon.tools",
                   "avalon.maya"):
        module = importlib.import_module(module)
        reload(module)

    self._parent = {
        widget.objectName(): widget
        for widget in QtWidgets.QApplication.topLevelWidgets()
    }["MayaWindow"]

    import avalon.maya
    api.install(avalon.maya)


def _uninstall_menu():
    app = QtWidgets.QApplication.instance()
    widgets = dict((w.objectName(), w) for w in app.allWidgets())
    menu = widgets.get(self._menu)

    if menu:
        menu.deleteLater()
        del(menu)


def _update_menu_task_label():
    """Update the task label in Avalon menu to current session"""

    if IS_HEADLESS:
        return

    object_name = "{}|currentContext".format(self._menu)
    if not cmds.menuItem(object_name, query=True, exists=True):
        logger.warning("Can't find menuItem: {}".format(object_name))
        return

    label = "{}, {}".format(api.Session["AVALON_ASSET"],
                            api.Session["AVALON_TASK"])
    cmds.menuItem(object_name, edit=True, label=label)


def lock():
    """Lock scene

    Add an invisible node to your Maya scene with the name of the
    current file, indicating that this file is "locked" and cannot
    be modified any further.

    """

    if not cmds.objExists("lock"):
        with lib.maintained_selection():
            cmds.createNode("objectSet", name="lock")
            cmds.addAttr("lock", ln="basename", dataType="string")

            # Permanently hide from outliner
            cmds.setAttr("lock.verticesOnlySet", True)

    fname = cmds.file(query=True, sceneName=True)
    basename = os.path.basename(fname)
    cmds.setAttr("lock.basename", basename, type="string")


def unlock():
    """Permanently unlock a locked scene

    Doesn't throw an error if scene is already unlocked.

    """

    try:
        cmds.delete("lock")
    except ValueError:
        pass


def is_locked():
    """Query whether current scene is locked"""
    fname = cmds.file(query=True, sceneName=True)
    basename = os.path.basename(fname)

    if self._ignore_lock:
        return False

    try:
        return cmds.getAttr("lock.basename") == basename
    except ValueError:
        return False


@contextlib.contextmanager
def lock_ignored():
    """Context manager for temporarily ignoring the lock of a scene

    The purpose of this function is to enable locking a scene and
    saving it with the lock still in place.

    Example:
        >>> with lock_ignored():
        ...   pass  # Do things without lock

    """

    self._ignore_lock = True

    try:
        yield
    finally:
        self._ignore_lock = False


def containerise(name,
                 namespace,
                 nodes,
                 context,
                 loader=None,
                 suffix="CON"):
    """Bundle `nodes` into an assembly and imprint it with metadata

    Containerisation enables a tracking of version, author and origin
    for loaded assets.

    Arguments:
        name (str): Name of resulting assembly
        namespace (str): Namespace under which to host container
        nodes (list): Long names of nodes to containerise
        context (dict): Asset information
        loader (str, optional): Name of loader used to produce this container.
        suffix (str, optional): Suffix of container, defaults to `_CON`.

    Returns:
        container (str): Name of container assembly

    """
    container = cmds.sets(nodes, name="%s_%s_%s" % (namespace, name, suffix))

    data = [
        ("schema", "avalon-core:container-2.0"),
        ("id", AVALON_CONTAINER_ID),
        ("name", name),
        ("namespace", namespace),
        ("loader", str(loader)),
        ("representation", context["representation"]["_id"]),
    ]

    for key, value in data:
        if not value:
            continue

        if isinstance(value, (int, float)):
            cmds.addAttr(container, longName=key, attributeType="short")
            cmds.setAttr(container + "." + key, value)

        else:
            cmds.addAttr(container, longName=key, dataType="string")
            cmds.setAttr(container + "." + key, value, type="string")

    main_container = cmds.ls(AVALON_CONTAINERS, type="objectSet")
    if not main_container:
        main_container = cmds.sets(empty=True, name=AVALON_CONTAINERS)
    else:
        main_container = main_container[0]

    cmds.sets(container, addElement=main_container)

    return container


def parse_container(container, validate=True):
    """Return the container node's full container data.

    Args:
        container (str): A container node name.

    Returns:
        dict: The container schema data for this container node.

    """
    data = lib.read(container)

    # Backwards compatibility pre-schemas for containers
    data["schema"] = data.get("schema", "avalon-core:container-1.0")

    # Append transient data
    data["objectName"] = container

    if validate:
        schema.validate(data)

    return data


def ls():
    """List containers from active Maya scene

    This is the host-equivalent of api.ls(), but instead of listing
    assets on disk, it lists assets already loaded in Maya; once loaded
    they are called 'containers'

    """

    containers = list()
    for identifier in (AVALON_CONTAINER_ID,
                       "pyblish.mindbender.container"):
        containers += lib.lsattr("id", identifier)

    for container in sorted(containers):
        data = parse_container(container)

<<<<<<< HEAD
        # Hierarchical container support
        parent = cmds.listSets(object=container) or []
        for node in parent:
            if node in containers:
                data["parent"] = node
                break
=======
        # Collect custom data if attribute is present
        config = find_host_config(api.registered_config())
        if hasattr(config, "collect_container_metadata"):
            metadata = config.collect_container_metadata(container)
            data.update(metadata)
>>>>>>> d3f1d8ea

        yield data


class Creator(api.Creator):
    def process(self):
        nodes = list()

        if (self.options or {}).get("useSelection"):
            nodes = cmds.ls(selection=True)

        instance = cmds.sets(nodes, name=self.name)
        lib.imprint(instance, self.data)

        return instance


class Loader(api.Loader):
    hosts = ["maya"]

    def __init__(self, context):
        super(Loader, self).__init__(context)
        self.fname = self.fname.replace(
            api.registered_root(), "$AVALON_PROJECTS"
        )


def publish():
    """Shorthand to publish from within host"""
    import pyblish.util
    return pyblish.util.publish()


def _register_callbacks():
    for handler, event in self._events.copy().items():
        if event is None:
            continue

        try:
            OpenMaya.MMessage.removeCallback(event)
            self._events[handler] = None
        except RuntimeError as e:
            logger.info(e)

    self._events[_on_scene_save] = OpenMaya.MSceneMessage.addCallback(
        OpenMaya.MSceneMessage.kBeforeSave, _on_scene_save
    )

    self._events[_before_scene_save] = OpenMaya.MSceneMessage.addCheckCallback(
        OpenMaya.MSceneMessage.kBeforeSaveCheck, _before_scene_save
    )

    self._events[_on_scene_new] = OpenMaya.MSceneMessage.addCallback(
        OpenMaya.MSceneMessage.kAfterNew, _on_scene_new
    )

    self._events[_on_maya_initialized] = OpenMaya.MSceneMessage.addCallback(
        OpenMaya.MSceneMessage.kMayaInitialized, _on_maya_initialized
    )

    self._events[_on_scene_open] = OpenMaya.MSceneMessage.addCallback(
        OpenMaya.MSceneMessage.kAfterOpen, _on_scene_open
    )

    logger.info("Installed event handler _on_scene_save..")
    logger.info("Installed event handler _before_scene_save..")
    logger.info("Installed event handler _on_scene_new..")
    logger.info("Installed event handler _on_maya_initialized..")
    logger.info("Installed event handler _on_scene_open..")


def _register_events():

    api.on("taskChanged", _on_task_changed)

    logger.info("Installed event callback for 'taskChanged'..")


def _on_maya_initialized(*args):
    api.emit("init", args)

    if cmds.about(batch=True):
        logger.warning("Running batch mode ...")
        return

    # Keep reference to the main Window, once a main window exists.
    self._parent = {
        widget.objectName(): widget
        for widget in QtWidgets.QApplication.topLevelWidgets()
    }["MayaWindow"]


def _on_scene_new(*args):
    api.emit("new", args)


def _on_scene_save(*args):
    api.emit("save", args)


def _on_scene_open(*args):
    api.emit("open", args)


def _before_scene_save(return_code, client_data):

    # Default to allowing the action. Registered
    # callbacks can optionally set this to False
    # in order to block the operation.
    OpenMaya.MScriptUtil.setBool(return_code, True)

    api.emit("before_save", [return_code, client_data])


def _on_task_changed(*args):

    _update_menu_task_label()

    workdir = api.Session["AVALON_WORKDIR"]
    if os.path.exists(workdir):
        logger.info("Updating Maya workspace for task change to %s", workdir)

        _set_project()

        # Set Maya fileDialog's start-dir to /scenes
        frule_scene = cmds.workspace(fileRuleEntry="scene")
        cmds.optionVar(stringValue=("browserLocationmayaBinaryscene",
                                    workdir + "/" + frule_scene))

    else:
        logger.warning("Can't set project for new context because "
                       "path does not exist: %s", workdir)<|MERGE_RESOLUTION|>--- conflicted
+++ resolved
@@ -450,20 +450,18 @@
     for container in sorted(containers):
         data = parse_container(container)
 
-<<<<<<< HEAD
         # Hierarchical container support
         parent = cmds.listSets(object=container) or []
         for node in parent:
             if node in containers:
                 data["parent"] = node
                 break
-=======
+
         # Collect custom data if attribute is present
         config = find_host_config(api.registered_config())
         if hasattr(config, "collect_container_metadata"):
             metadata = config.collect_container_metadata(container)
             data.update(metadata)
->>>>>>> d3f1d8ea
 
         yield data
 
