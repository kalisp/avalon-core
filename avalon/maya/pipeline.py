--- conflicted
+++ resolved
@@ -53,17 +53,12 @@
     pyblish.register_host("mayapy")
     pyblish.register_host("maya")
 
-<<<<<<< HEAD
     try:
         config = importlib.import_module(config.__name__ + ".maya")
     except ImportError as exc:
         if str(exc) != "No module name {}".format(config.__name__ + ".maya"):
             raise
     else:
-=======
-    config = find_host_config(config)
-    if hasattr(config, "install"):
->>>>>>> c23dcadc
         config.install()
 
 
