"""Use Mayapy for testing

Usage:
    $ mayapy run_maya_tests.py

"""

import sys
import nose
import logging
import warnings

from nose_exclude import NoseExclude

warnings.filterwarnings("ignore", category=DeprecationWarning)

if __name__ == "__main__":
    from maya import standalone
    standalone.initialize()

    log = logging.getLogger()

    # Discard default Maya logging handler
    log.handlers[:] = []

    argv = sys.argv[:]
    argv.extend([

        # Sometimes, files from Windows accessed
        # from Linux cause the executable flag to be
        # set, and Nose has an aversion to these
        # per default.
        "--exe",

        "--verbose",
        "--with-doctest",

        "--with-coverage",
        "--cover-html",
        "--cover-tests",
        "--cover-erase",

        "--exclude-dir=avalon/nuke",
        "--exclude-dir=avalon/houdini",
<<<<<<< HEAD
        "--exclude-dir=avalon/photoshop",
=======
        "--exclude-dir=avalon/harmony",
>>>>>>> 44b948d3
        "--exclude-dir=avalon/schema",

        # We can expect any vendors to
        # be well tested beforehand.
        "--exclude-dir=avalon/vendor",

        # These are vendored and unmodified by Avalon
        "--exclude-dir=avalon/style",
    ])

    nose.main(argv=argv,
              addplugins=[NoseExclude()])<|MERGE_RESOLUTION|>--- conflicted
+++ resolved
@@ -42,11 +42,8 @@
 
         "--exclude-dir=avalon/nuke",
         "--exclude-dir=avalon/houdini",
-<<<<<<< HEAD
         "--exclude-dir=avalon/photoshop",
-=======
         "--exclude-dir=avalon/harmony",
->>>>>>> 44b948d3
         "--exclude-dir=avalon/schema",
 
         # We can expect any vendors to
